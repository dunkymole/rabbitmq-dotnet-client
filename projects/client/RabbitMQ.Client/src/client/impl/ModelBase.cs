--- conflicted
+++ resolved
@@ -774,18 +774,13 @@
                                          bool ifEmpty,
                                          bool nowait);
 
-<<<<<<< HEAD
         public uint QueueDelete(string queue)
         {
             return QueueDelete(queue, false, false, false);
         }
 
-        public void ConfirmSelect(bool multiple) {
-            ConfirmSelect(multiple, false);
-=======
         public void ConfirmSelect() {
             ConfirmSelect(false);
->>>>>>> eacdb8bd
         }
 
         public void ConfirmSelect(bool nowait) {
